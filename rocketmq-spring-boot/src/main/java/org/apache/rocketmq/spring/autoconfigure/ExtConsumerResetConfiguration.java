/*
 * Licensed to the Apache Software Foundation (ASF) under one or more
 * contributor license agreements.  See the NOTICE file distributed with
 * this work for additional information regarding copyright ownership.
 * The ASF licenses this file to You under the Apache License, Version 2.0
 * (the "License"); you may not use this file except in compliance with
 * the License.  You may obtain a copy of the License at
 *
 *     http://www.apache.org/licenses/LICENSE-2.0
 *
 * Unless required by applicable law or agreed to in writing, software
 * distributed under the License is distributed on an "AS IS" BASIS,
 * WITHOUT WARRANTIES OR CONDITIONS OF ANY KIND, either express or implied.
 * See the License for the specific language governing permissions and
 * limitations under the License.
 */

package org.apache.rocketmq.spring.autoconfigure;

import org.apache.rocketmq.client.consumer.DefaultLitePullConsumer;
import org.apache.rocketmq.client.exception.MQClientException;
import org.apache.rocketmq.spring.annotation.ExtRocketMQConsumerConfiguration;
import org.apache.rocketmq.spring.annotation.MessageModel;
import org.apache.rocketmq.spring.annotation.SelectorType;
import org.apache.rocketmq.spring.core.RocketMQTemplate;
import org.apache.rocketmq.spring.support.RocketMQMessageConverter;
import org.apache.rocketmq.spring.support.RocketMQUtil;
import org.slf4j.Logger;
import org.slf4j.LoggerFactory;
import org.springframework.aop.framework.AopProxyUtils;
import org.springframework.aop.scope.ScopedProxyUtils;
import org.springframework.beans.BeansException;
import org.springframework.beans.factory.SmartInitializingSingleton;
import org.springframework.beans.factory.support.BeanDefinitionValidationException;
import org.springframework.context.ApplicationContext;
import org.springframework.context.ApplicationContextAware;
import org.springframework.context.ConfigurableApplicationContext;
import org.springframework.context.annotation.Configuration;
import org.springframework.context.support.GenericApplicationContext;
import org.springframework.core.env.StandardEnvironment;
import org.springframework.util.Assert;
import org.springframework.util.StringUtils;

import java.util.Map;
import java.util.stream.Collectors;

@Configuration
public class ExtConsumerResetConfiguration implements ApplicationContextAware, SmartInitializingSingleton {

    private final static Logger log = LoggerFactory.getLogger(ExtConsumerResetConfiguration.class);

    private ConfigurableApplicationContext applicationContext;

    private StandardEnvironment environment;

    private RocketMQProperties rocketMQProperties;

    private RocketMQMessageConverter rocketMQMessageConverter;

    public ExtConsumerResetConfiguration(RocketMQMessageConverter rocketMQMessageConverter,
            StandardEnvironment environment, RocketMQProperties rocketMQProperties) {
        this.rocketMQMessageConverter = rocketMQMessageConverter;
        this.environment = environment;
        this.rocketMQProperties = rocketMQProperties;
    }

    @Override
    public void setApplicationContext(ApplicationContext applicationContext) throws BeansException {
        this.applicationContext = (ConfigurableApplicationContext) applicationContext;
    }

    @Override
    public void afterSingletonsInstantiated() {
        Map<String, Object> beans = this.applicationContext
                .getBeansWithAnnotation(ExtRocketMQConsumerConfiguration.class)
                .entrySet().stream().filter(entry -> !ScopedProxyUtils.isScopedTarget(entry.getKey()))
                .collect(Collectors.toMap(Map.Entry::getKey, Map.Entry::getValue));

        beans.forEach(this::registerTemplate);
    }

    private void registerTemplate(String beanName, Object bean) {
        Class<?> clazz = AopProxyUtils.ultimateTargetClass(bean);

        if (!RocketMQTemplate.class.isAssignableFrom(bean.getClass())) {
            throw new IllegalStateException(clazz + " is not instance of " + RocketMQTemplate.class.getName());
        }

        ExtRocketMQConsumerConfiguration annotation = clazz.getAnnotation(ExtRocketMQConsumerConfiguration.class);
        GenericApplicationContext genericApplicationContext = (GenericApplicationContext) applicationContext;
        validate(annotation, genericApplicationContext);

        DefaultLitePullConsumer consumer = null;
        try {
            consumer = createConsumer(annotation);
            // Set instanceName same as the beanName
            consumer.setInstanceName(beanName);
            consumer.start();
        } catch (Exception e) {
            log.error("Failed to startup PullConsumer for RocketMQTemplate {}", beanName, e);
        }
        RocketMQTemplate rocketMQTemplate = (RocketMQTemplate) bean;
        rocketMQTemplate.setConsumer(consumer);
        rocketMQTemplate.setMessageConverter(rocketMQMessageConverter.getMessageConverter());
        log.info("Set real consumer to :{} {}", beanName, annotation.value());
    }

    private DefaultLitePullConsumer createConsumer(ExtRocketMQConsumerConfiguration annotation)
            throws MQClientException {

        RocketMQProperties.Consumer consumerConfig = rocketMQProperties.getConsumer();
        if (consumerConfig == null) {
            consumerConfig = new RocketMQProperties.Consumer();
        }
        String nameServer = resolvePlaceholders(annotation.nameServer(), rocketMQProperties.getNameServer());
        String groupName = resolvePlaceholders(annotation.group(), consumerConfig.getGroup());
        String topicName = resolvePlaceholders(annotation.topic(), consumerConfig.getTopic());
        Assert.hasText(nameServer, "[nameServer] must not be null");
        Assert.hasText(groupName, "[group] must not be null");
        Assert.hasText(topicName, "[topic] must not be null");

        String accessChannel = resolvePlaceholders(annotation.accessChannel(), rocketMQProperties.getAccessChannel());
        MessageModel messageModel = annotation.messageModel();
        SelectorType selectorType = annotation.selectorType();
        String selectorExpression = resolvePlaceholders(annotation.selectorExpression(), consumerConfig.getSelectorExpression());
        String ak = resolvePlaceholders(annotation.accessKey(), consumerConfig.getAccessKey());
        String sk = resolvePlaceholders(annotation.secretKey(), consumerConfig.getSecretKey());
        int pullBatchSize = annotation.pullBatchSize();
<<<<<<< HEAD
        //if String is not is equal "true" TLS mode will represent the as default value false
        boolean useTLS = new Boolean(environment.resolvePlaceholders(annotation.tlsEnable()));

        DefaultLitePullConsumer litePullConsumer = RocketMQUtil.createDefaultLitePullConsumer(nameServer, accessChannel,
                groupName, topicName, messageModel, selectorType, selectorExpression, ak, sk, pullBatchSize,useTLS);
=======
        DefaultLitePullConsumer litePullConsumer = RocketMQUtil.createDefaultLitePullConsumer(nameServer, accessChannel,
                groupName, topicName, messageModel, selectorType, selectorExpression, ak, sk, pullBatchSize);
        litePullConsumer.setEnableMsgTrace(annotation.enableMsgTrace());
        litePullConsumer.setCustomizedTraceTopic(resolvePlaceholders(annotation.customizedTraceTopic(), consumerConfig.getCustomizedTraceTopic()));
>>>>>>> 327ef133
        return litePullConsumer;
    }

    private String resolvePlaceholders(String text, String defaultValue) {
        String value = environment.resolvePlaceholders(text);
        return StringUtils.isEmpty(value) ? defaultValue : value;
    }

    private void validate(ExtRocketMQConsumerConfiguration annotation,
            GenericApplicationContext genericApplicationContext) {
        if (genericApplicationContext.isBeanNameInUse(annotation.value())) {
            throw new BeanDefinitionValidationException(
                    String.format("Bean {} has been used in Spring Application Context, " +
                                    "please check the @ExtRocketMQConsumerConfiguration",
                            annotation.value()));
        }
    }
}<|MERGE_RESOLUTION|>--- conflicted
+++ resolved
@@ -126,18 +126,12 @@
         String ak = resolvePlaceholders(annotation.accessKey(), consumerConfig.getAccessKey());
         String sk = resolvePlaceholders(annotation.secretKey(), consumerConfig.getSecretKey());
         int pullBatchSize = annotation.pullBatchSize();
-<<<<<<< HEAD
         //if String is not is equal "true" TLS mode will represent the as default value false
         boolean useTLS = new Boolean(environment.resolvePlaceholders(annotation.tlsEnable()));
-
         DefaultLitePullConsumer litePullConsumer = RocketMQUtil.createDefaultLitePullConsumer(nameServer, accessChannel,
-                groupName, topicName, messageModel, selectorType, selectorExpression, ak, sk, pullBatchSize,useTLS);
-=======
-        DefaultLitePullConsumer litePullConsumer = RocketMQUtil.createDefaultLitePullConsumer(nameServer, accessChannel,
-                groupName, topicName, messageModel, selectorType, selectorExpression, ak, sk, pullBatchSize);
+                groupName, topicName, messageModel, selectorType, selectorExpression, ak, sk, pullBatchSize, useTLS);
         litePullConsumer.setEnableMsgTrace(annotation.enableMsgTrace());
         litePullConsumer.setCustomizedTraceTopic(resolvePlaceholders(annotation.customizedTraceTopic(), consumerConfig.getCustomizedTraceTopic()));
->>>>>>> 327ef133
         return litePullConsumer;
     }
 
