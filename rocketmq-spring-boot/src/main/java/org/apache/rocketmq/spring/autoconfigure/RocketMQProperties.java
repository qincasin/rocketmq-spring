/*
 * Licensed to the Apache Software Foundation (ASF) under one or more
 * contributor license agreements.  See the NOTICE file distributed with
 * this work for additional information regarding copyright ownership.
 * The ASF licenses this file to You under the Apache License, Version 2.0
 * (the "License"); you may not use this file except in compliance with
 * the License.  You may obtain a copy of the License at
 *
 *     http://www.apache.org/licenses/LICENSE-2.0
 *
 * Unless required by applicable law or agreed to in writing, software
 * distributed under the License is distributed on an "AS IS" BASIS,
 * WITHOUT WARRANTIES OR CONDITIONS OF ANY KIND, either express or implied.
 * See the License for the specific language governing permissions and
 * limitations under the License.
 */

package org.apache.rocketmq.spring.autoconfigure;

import org.apache.rocketmq.common.topic.TopicValidator;
import org.springframework.boot.context.properties.ConfigurationProperties;

import java.util.HashMap;
import java.util.Map;

@SuppressWarnings("WeakerAccess")
@ConfigurationProperties(prefix = "rocketmq")
public class RocketMQProperties {

    /**
     * The name server for rocketMQ, formats: `host:port;host:port`.
     */
    private String nameServer;

    /**
     * Enum type for accessChannel, values: LOCAL, CLOUD
     */
    private String accessChannel;

    private Producer producer;

    /**
     * Configure enable listener or not.
     * In some particular cases, if you don't want the the listener is enabled when container startup,
     * the configuration pattern is like this :
     * rocketmq.consumer.listeners.<group-name>.<topic-name>.enabled=<boolean value, true or false>
     * <p>
     * the listener is enabled by default.
     */
    private Consumer consumer = new Consumer();

    public String getNameServer() {
        return nameServer;
    }

    public void setNameServer(String nameServer) {
        this.nameServer = nameServer;
    }

    public String getAccessChannel() {
        return accessChannel;
    }

    public void setAccessChannel(String accessChannel) {
        this.accessChannel = accessChannel;
    }

    public RocketMQProperties.Producer getProducer() {
        return producer;
    }

    public void setProducer(RocketMQProperties.Producer producer) {
        this.producer = producer;
    }

    public static class Producer {

        /**
         * Group name of producer.
         */
        private String group;

        /**
         * Millis of send message timeout.
         */
        private int sendMessageTimeout = 3000;

        /**
         * Compress message body threshold, namely, message body larger than 4k will be compressed on default.
         */
        private int compressMessageBodyThreshold = 1024 * 4;

        /**
         * Maximum number of retry to perform internally before claiming sending failure in synchronous mode.
         * This may potentially cause message duplication which is up to application developers to resolve.
         */
        private int retryTimesWhenSendFailed = 2;

        /**
         * <p> Maximum number of retry to perform internally before claiming sending failure in asynchronous mode. </p>
         * This may potentially cause message duplication which is up to application developers to resolve.
         */
        private int retryTimesWhenSendAsyncFailed = 2;

        /**
         * Indicate whether to retry another broker on sending failure internally.
         */
        private boolean retryNextServer = false;

        /**
         * Maximum allowed message size in bytes.
         */
        private int maxMessageSize = 1024 * 1024 * 4;

        /**
         * The property of "access-key".
         */
        private String accessKey;

        /**
         * The property of "secret-key".
         */
        private String secretKey;

        /**
         * Switch flag instance for message trace.
         */
        private boolean enableMsgTrace = false;

        /**
         * The name value of message trace topic.If you don't config,you can use the default trace topic name.
         */
        private String customizedTraceTopic = TopicValidator.RMQ_SYS_TRACE_TOPIC;

        /**
         * The property of "tlsEnable".
         */
        private boolean tlsEnable = false;

        public String getGroup() {
            return group;
        }

        public void setGroup(String group) {
            this.group = group;
        }

        public int getSendMessageTimeout() {
            return sendMessageTimeout;
        }

        public void setSendMessageTimeout(int sendMessageTimeout) {
            this.sendMessageTimeout = sendMessageTimeout;
        }

        public int getCompressMessageBodyThreshold() {
            return compressMessageBodyThreshold;
        }

        public void setCompressMessageBodyThreshold(int compressMessageBodyThreshold) {
            this.compressMessageBodyThreshold = compressMessageBodyThreshold;
        }

        public int getRetryTimesWhenSendFailed() {
            return retryTimesWhenSendFailed;
        }

        public void setRetryTimesWhenSendFailed(int retryTimesWhenSendFailed) {
            this.retryTimesWhenSendFailed = retryTimesWhenSendFailed;
        }

        public int getRetryTimesWhenSendAsyncFailed() {
            return retryTimesWhenSendAsyncFailed;
        }

        public void setRetryTimesWhenSendAsyncFailed(int retryTimesWhenSendAsyncFailed) {
            this.retryTimesWhenSendAsyncFailed = retryTimesWhenSendAsyncFailed;
        }

        public boolean isRetryNextServer() {
            return retryNextServer;
        }

        public void setRetryNextServer(boolean retryNextServer) {
            this.retryNextServer = retryNextServer;
        }

        public int getMaxMessageSize() {
            return maxMessageSize;
        }

        public void setMaxMessageSize(int maxMessageSize) {
            this.maxMessageSize = maxMessageSize;
        }

        public String getAccessKey() {
            return accessKey;
        }

        public void setAccessKey(String accessKey) {
            this.accessKey = accessKey;
        }

        public String getSecretKey() {
            return secretKey;
        }

        public void setSecretKey(String secretKey) {
            this.secretKey = secretKey;
        }

        public boolean isEnableMsgTrace() {
            return enableMsgTrace;
        }

        public void setEnableMsgTrace(boolean enableMsgTrace) {
            this.enableMsgTrace = enableMsgTrace;
        }

        public String getCustomizedTraceTopic() {
            return customizedTraceTopic;
        }

        public void setCustomizedTraceTopic(String customizedTraceTopic) {
            this.customizedTraceTopic = customizedTraceTopic;
        }

        public boolean isTlsEnable() {
            return tlsEnable;
        }

        public void setTlsEnable(boolean tlsEnable) {
            this.tlsEnable = tlsEnable;
        }
    }

    public Consumer getConsumer() {
        return consumer;
    }

    public void setConsumer(Consumer consumer) {
        this.consumer = consumer;
    }

    public static final class Consumer {
        /**
         * Group name of consumer.
         */
        private String group;

        /**
         * Topic name of consumer.
         */
        private String topic;

        /**
         * Control message mode, if you want all subscribers receive message all message, broadcasting is a good choice.
         */
        private String  messageModel = "CLUSTERING";

        /**
         * Control how to selector message.
         *
         */
        private String selectorType = "TAG";

        /**
         * Control which message can be select.
         */
        private String selectorExpression = "*";

        /**
         * The property of "access-key".
         */
        private String accessKey;

        /**
         * The property of "secret-key".
         */
        private String secretKey;

        /**
         * Maximum number of messages pulled each time.
         */
        private int pullBatchSize = 10;

        /**
         * Switch flag instance for message trace.
         */
        private boolean enableMsgTrace = false;

        /**
         * The name value of message trace topic.If you don't config,you can use the default trace topic name.
         */
        private String customizedTraceTopic = TopicValidator.RMQ_SYS_TRACE_TOPIC;

        /**
         * listener configuration container
         * the pattern is like this:
         * group1.topic1 = false
         * group2.topic2 = true
         * group3.topic3 = false
         */
        private Map<String, Map<String, Boolean>> listeners = new HashMap<>();

        /**
         * The property of "tlsEnable".
         */
        private boolean tlsEnable = false;

        public String getGroup() {
            return group;
        }

        public void setGroup(String group) {
            this.group = group;
        }

        public String getTopic() {
            return topic;
        }

        public void setTopic(String topic) {
            this.topic = topic;
        }

        public String getMessageModel() {
            return messageModel;
        }

        public void setMessageModel(String messageModel) {
            this.messageModel = messageModel;
        }

        public String getSelectorType() {
            return selectorType;
        }

        public void setSelectorType(String selectorType) {
            this.selectorType = selectorType;
        }

        public String getSelectorExpression() {
            return selectorExpression;
        }

        public void setSelectorExpression(String selectorExpression) {
            this.selectorExpression = selectorExpression;
        }

        public String getAccessKey() {
            return accessKey;
        }

        public void setAccessKey(String accessKey) {
            this.accessKey = accessKey;
        }

        public String getSecretKey() {
            return secretKey;
        }

        public void setSecretKey(String secretKey) {
            this.secretKey = secretKey;
        }

        public int getPullBatchSize() {
            return pullBatchSize;
        }

        public void setPullBatchSize(int pullBatchSize) {
            this.pullBatchSize = pullBatchSize;
        }

        public Map<String, Map<String, Boolean>> getListeners() {
            return listeners;
        }

        public void setListeners(Map<String, Map<String, Boolean>> listeners) {
            this.listeners = listeners;
        }

<<<<<<< HEAD
        public boolean isTlsEnable() {
            return tlsEnable;
        }

        public void setTlsEnable(boolean tlsEnable) {
            this.tlsEnable = tlsEnable;
=======
        public boolean isEnableMsgTrace() {
            return enableMsgTrace;
        }

        public void setEnableMsgTrace(boolean enableMsgTrace) {
            this.enableMsgTrace = enableMsgTrace;
        }

        public String getCustomizedTraceTopic() {
            return customizedTraceTopic;
        }

        public void setCustomizedTraceTopic(String customizedTraceTopic) {
            this.customizedTraceTopic = customizedTraceTopic;
>>>>>>> 327ef133
        }
    }

}<|MERGE_RESOLUTION|>--- conflicted
+++ resolved
@@ -380,29 +380,28 @@
             this.listeners = listeners;
         }
 
-<<<<<<< HEAD
+        public boolean isEnableMsgTrace() {
+            return enableMsgTrace;
+        }
+
+        public void setEnableMsgTrace(boolean enableMsgTrace) {
+            this.enableMsgTrace = enableMsgTrace;
+        }
+
+        public String getCustomizedTraceTopic() {
+            return customizedTraceTopic;
+        }
+
+        public void setCustomizedTraceTopic(String customizedTraceTopic) {
+            this.customizedTraceTopic = customizedTraceTopic;
+        }
+
         public boolean isTlsEnable() {
             return tlsEnable;
         }
 
         public void setTlsEnable(boolean tlsEnable) {
             this.tlsEnable = tlsEnable;
-=======
-        public boolean isEnableMsgTrace() {
-            return enableMsgTrace;
-        }
-
-        public void setEnableMsgTrace(boolean enableMsgTrace) {
-            this.enableMsgTrace = enableMsgTrace;
-        }
-
-        public String getCustomizedTraceTopic() {
-            return customizedTraceTopic;
-        }
-
-        public void setCustomizedTraceTopic(String customizedTraceTopic) {
-            this.customizedTraceTopic = customizedTraceTopic;
->>>>>>> 327ef133
         }
     }
 
